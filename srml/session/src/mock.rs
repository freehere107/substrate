--- conflicted
+++ resolved
@@ -110,10 +110,7 @@
 parameter_types! {
 	pub const BlockHashCount: u64 = 250;
 	pub const MaximumBlockWeight: u32 = 1024;
-<<<<<<< HEAD
-=======
 	pub const MinimumPeriod: u64 = 5;
->>>>>>> 7d964298
 }
 impl system::Trait for Test {
 	type Origin = Origin;
