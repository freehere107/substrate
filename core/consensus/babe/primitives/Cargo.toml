--- conflicted
+++ resolved
@@ -11,12 +11,8 @@
 runtime_primitives = { package = "sr-primitives", path = "../../../sr-primitives", default-features = false }
 substrate-primitives = { path = "../../../primitives", default-features = false }
 slots = { package = "substrate-consensus-slots", path = "../../slots", optional = true }
-<<<<<<< HEAD
 consensus_accountable_safety_primitives = { package = "substrate-consensus-accountable-safety-primitives", path = "../../accountable-safety/primitives" }
-parity-codec = { version = "3.5.1", default-features = false }
-=======
 parity-codec = { version = "4.1.1", default-features = false }
->>>>>>> 637a2b45
 
 [features]
 default = ["std"]
