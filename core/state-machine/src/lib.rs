--- conflicted
+++ resolved
@@ -64,14 +64,11 @@
 pub use trie_backend_essence::{TrieBackendStorage, Storage};
 pub use trie_backend::TrieBackend;
 
-<<<<<<< HEAD
 /// Type of changes trie transaction.
 pub type ChangesTrieTransaction<H, N> = (
 	MemoryDB<H>,
 	Option<ChangesTrieCachedBuildData<<H as Hasher>::Out, N>>,
 );
-=======
->>>>>>> ab490568
 
 /// A wrapper around a child storage key.
 ///
