--- conflicted
+++ resolved
@@ -136,11 +136,6 @@
 	/// Note that the authority with given index is disabled until the next change.
 	#[codec(index = "3")]
 	OnDisabled(AuthorityIndex),
-<<<<<<< HEAD
-	/// Set of challenges submitted.
-	#[codec(index = "4")]
-	Challenges(Vec<safety::Challenge<H, N, Header>>),
-=======
 	/// A signal to pause the current authority set after the given delay.
 	/// After finalizing the block at _delay_ the authorities should stop voting.
 	#[codec(index = "4")]
@@ -149,7 +144,9 @@
 	/// After authoring the block at _delay_ the authorities should resume voting.
 	#[codec(index = "5")]
 	Resume(N),
->>>>>>> cf98501f
+	/// Set of challenges submitted.
+	#[codec(index = "6")]
+	Challenges(Vec<safety::Challenge<H, N, Header>>),
 }
 
 impl<H: Codec, N: Codec, Header: Codec> ConsensusLog<H, N, Header> {
@@ -166,8 +163,6 @@
 		match self {
 			ConsensusLog::ForcedChange(median, change) => Some((median, change)),
 			_ => None,
-<<<<<<< HEAD
-=======
 		}
 	}
 
@@ -184,7 +179,6 @@
 		match self {
 			ConsensusLog::Resume(delay) => Some(delay),
 			_ => None,
->>>>>>> cf98501f
 		}
 	}
 
