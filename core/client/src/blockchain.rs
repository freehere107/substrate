--- conflicted
+++ resolved
@@ -196,19 +196,6 @@
 	from: BlockId<Block>,
 	to: BlockId<Block>,
 ) -> Result<TreeRoute<Block>> {
-<<<<<<< HEAD
-=======
-	use sr_primitives::traits::Header;
-
-	let load_header = |id: BlockId<Block>| {
-		match backend.header(id) {
-			Ok(Some(hdr)) => Ok(hdr),
-			Ok(None) => Err(Error::UnknownBlock(format!("Unknown block {:?}", id))),
-			Err(e) => Err(e),
-		}
-	};
-
->>>>>>> e5dbdf5a
 	let mut from = load_header(from)?;
 	let mut to = load_header(to)?;
 
