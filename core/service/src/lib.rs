// Copyright 2017-2019 Parity Technologies (UK) Ltd.
// This file is part of Substrate.

// Substrate is free software: you can redistribute it and/or modify
// it under the terms of the GNU General Public License as published by
// the Free Software Foundation, either version 3 of the License, or
// (at your option) any later version.

// Substrate is distributed in the hope that it will be useful,
// but WITHOUT ANY WARRANTY; without even the implied warranty of
// MERCHANTABILITY or FITNESS FOR A PARTICULAR PURPOSE.  See the
// GNU General Public License for more details.

// You should have received a copy of the GNU General Public License
// along with Substrate.  If not, see <http://www.gnu.org/licenses/>.

//! Substrate service. Starts a thread that spins up the network, client, and extrinsic pool.
//! Manages communication between them.

#![warn(missing_docs)]

mod components;
mod chain_spec;
pub mod config;
pub mod chain_ops;
pub mod error;

use std::io;
use std::net::SocketAddr;
use std::collections::HashMap;
use std::sync::atomic::{AtomicBool, Ordering};
use std::time::{Duration, Instant};
use futures::sync::mpsc;
use parking_lot::Mutex;

use client::{BlockchainEvents, backend::Backend, runtime_api::BlockT};
use exit_future::Signal;
use futures::prelude::*;
use futures03::stream::{StreamExt as _, TryStreamExt as _};
use keystore::Store as Keystore;
use network::{NetworkState, NetworkStateInfo};
use log::{log, info, warn, debug, error, Level};
use codec::{Encode, Decode};
use sr_primitives::generic::BlockId;
use sr_primitives::traits::{Header, NumberFor, SaturatedConversion};
use substrate_executor::NativeExecutor;
use sysinfo::{get_current_pid, ProcessExt, System, SystemExt};
use tel::{telemetry, SUBSTRATE_INFO};

pub use self::error::Error;
pub use config::{Configuration, Roles, PruningMode};
pub use chain_spec::{ChainSpec, Properties};
pub use transaction_pool::txpool::{
	self, Pool as TransactionPool, Options as TransactionPoolOptions, ChainApi, IntoPoolError
};
pub use client::FinalityNotifications;

pub use components::{
	ServiceFactory, FullBackend, FullExecutor, LightBackend,
	LightExecutor, Components, PoolApi, ComponentClient, ComponentOffchainStorage,
	ComponentBlock, FullClient, LightClient, FullComponents, LightComponents,
	CodeExecutor, NetworkService, FactoryChainSpec, FactoryBlock,
	FactoryFullConfiguration, RuntimeGenesis, FactoryGenesis,
	ComponentExHash, ComponentExtrinsic, FactoryExtrinsic, InitialSessionKeys,
};
use components::{StartRPC, MaintainTransactionPool, OffchainWorker};
#[doc(hidden)]
pub use std::{ops::Deref, result::Result, sync::Arc};
#[doc(hidden)]
pub use network::{FinalityProofProvider, OnDemand, config::BoxFinalityProofRequestBuilder};
#[doc(hidden)]
pub use futures::future::Executor;

const DEFAULT_PROTOCOL_ID: &str = "sup";

/// Substrate service.
pub struct Service<Components: components::Components> {
	client: Arc<ComponentClient<Components>>,
	select_chain: Option<Components::SelectChain>,
	network: Arc<components::NetworkService<Components>>,
	/// Sinks to propagate network status updates.
	network_status_sinks: Arc<Mutex<Vec<mpsc::UnboundedSender<(
		NetworkStatus<ComponentBlock<Components>>, NetworkState
	)>>>>,
	transaction_pool: Arc<TransactionPool<Components::TransactionPoolApi>>,
	/// A future that resolves when the service has exited, this is useful to
	/// make sure any internally spawned futures stop when the service does.
	on_exit: exit_future::Exit,
	/// A signal that makes the exit future above resolve, fired on service drop.
	exit_signal: Option<Signal>,
	/// Set to `true` when a spawned essential task has failed. The next time
	/// the service future is polled it should complete with an error.
	essential_failed: Arc<AtomicBool>,
	/// Sender for futures that must be spawned as background tasks.
	to_spawn_tx: mpsc::UnboundedSender<Box<dyn Future<Item = (), Error = ()> + Send>>,
	/// Receiver for futures that must be spawned as background tasks.
	to_spawn_rx: mpsc::UnboundedReceiver<Box<dyn Future<Item = (), Error = ()> + Send>>,
	/// List of futures to poll from `poll`.
	/// If spawning a background task is not possible, we instead push the task into this `Vec`.
	/// The elements must then be polled manually.
	to_poll: Vec<Box<dyn Future<Item = (), Error = ()> + Send>>,
	/// Configuration of this Service
	config: FactoryFullConfiguration<Components::Factory>,
	rpc_handlers: rpc::RpcHandler,
	_rpc: Box<dyn std::any::Any + Send + Sync>,
	_telemetry: Option<tel::Telemetry>,
	_telemetry_on_connect_sinks: Arc<Mutex<Vec<mpsc::UnboundedSender<()>>>>,
	_offchain_workers: Option<Arc<offchain::OffchainWorkers<
		ComponentClient<Components>,
		ComponentOffchainStorage<Components>,
		ComponentBlock<Components>>
	>>,
	keystore: keystore::KeyStorePtr,
}

/// Creates bare client without any networking.
pub fn new_client<Factory: components::ServiceFactory>(
	config: &FactoryFullConfiguration<Factory>,
) -> Result<Arc<ComponentClient<components::FullComponents<Factory>>>, error::Error> {
	let executor = NativeExecutor::new(config.default_heap_pages);

	components::FullComponents::<Factory>::build_client(
		config,
		executor,
		None,
	).map(|r| r.0)
}

/// An handle for spawning tasks in the service.
#[derive(Clone)]
pub struct SpawnTaskHandle {
	sender: mpsc::UnboundedSender<Box<dyn Future<Item = (), Error = ()> + Send>>,
}

impl Executor<Box<dyn Future<Item = (), Error = ()> + Send>> for SpawnTaskHandle {
	fn execute(
		&self,
		future: Box<dyn Future<Item = (), Error = ()> + Send>
	) -> Result<(), futures::future::ExecuteError<Box<dyn Future<Item = (), Error = ()> + Send>>> {
		if let Err(err) = self.sender.unbounded_send(future) {
			let kind = futures::future::ExecuteErrorKind::Shutdown;
			Err(futures::future::ExecuteError::new(kind, err.into_inner()))
		} else {
			Ok(())
		}
	}
}

/// Stream of events for connection established to a telemetry server.
pub type TelemetryOnConnectNotifications = mpsc::UnboundedReceiver<()>;

/// Used to hook on telemetry connection established events.
pub struct TelemetryOnConnect {
	/// Event stream.
	pub telemetry_connection_sinks: TelemetryOnConnectNotifications,
}

impl<Components: components::Components> Service<Components> {
	/// Creates a new service.
	pub fn new(
		mut config: FactoryFullConfiguration<Components::Factory>,
	) -> Result<Self, error::Error> {
<<<<<<< HEAD
		let (exit_signal, on_exit) = ::exit_future::signal();
=======
		let (signal, exit) = exit_future::signal();
>>>>>>> 6e42ab22

		// List of asynchronous tasks to spawn. We collect them, then spawn them all at once.
		let (to_spawn_tx, to_spawn_rx) =
			mpsc::unbounded::<Box<dyn Future<Item = (), Error = ()> + Send>>();

		// Create client
		let executor = NativeExecutor::new(config.default_heap_pages);

		let keystore = Keystore::open(config.keystore_path.clone(), config.keystore_password.clone())?;

		let (client, on_demand) = Components::build_client(&config, executor, Some(keystore.clone()))?;
		let select_chain = Components::build_select_chain(&mut config, client.clone())?;
		let (import_queue, finality_proof_request_builder) = Components::build_import_queue(
			&mut config,
			client.clone(),
			select_chain.clone(),
		)?;
		let import_queue = Box::new(import_queue);
		let finality_proof_provider = Components::build_finality_proof_provider(client.clone())?;
		let chain_info = client.info().chain;

		Components::RuntimeServices::generate_intial_session_keys(
			client.clone(),
			config.dev_key_seed.clone().map(|s| vec![s]).unwrap_or_default(),
		)?;

		let version = config.full_version();
		info!("Highest known block at #{}", chain_info.best_number);
		telemetry!(
			SUBSTRATE_INFO;
			"node.start";
			"height" => chain_info.best_number.saturated_into::<u64>(),
			"best" => ?chain_info.best_hash
		);

		let network_protocol = <Components::Factory>::build_network_protocol(&config)?;
		let transaction_pool = Arc::new(
			Components::build_transaction_pool(config.transaction_pool.clone(), client.clone())?
		);
		let transaction_pool_adapter = Arc::new(TransactionPoolAdapter {
			imports_external_transactions: !config.roles.is_light(),
			pool: transaction_pool.clone(),
			client: client.clone(),
		});

		let protocol_id = {
			let protocol_id_full = match config.chain_spec.protocol_id() {
				Some(pid) => pid,
				None => {
					warn!("Using default protocol ID {:?} because none is configured in the \
						chain specs", DEFAULT_PROTOCOL_ID
					);
					DEFAULT_PROTOCOL_ID
				}
			}.as_bytes();
			network::config::ProtocolId::from(protocol_id_full)
		};

		let network_params = network::config::Params {
			roles: config.roles,
			network_config: config.network.clone(),
			chain: client.clone(),
			finality_proof_provider,
			finality_proof_request_builder,
			on_demand,
			transaction_pool: transaction_pool_adapter.clone() as _,
			import_queue,
			protocol_id,
			specialization: network_protocol,
		};

		let has_bootnodes = !network_params.network_config.boot_nodes.is_empty();
		let network_mut = network::NetworkWorker::new(network_params)?;
		let network = network_mut.service().clone();
		let network_status_sinks = Arc::new(Mutex::new(Vec::new()));

		#[allow(deprecated)]
		let offchain_storage = client.backend().offchain_storage();
		let offchain_workers = match (config.offchain_worker, offchain_storage) {
			(true, Some(db)) => {
				Some(Arc::new(offchain::OffchainWorkers::new(client.clone(), db)))
			},
			(true, None) => {
				log::warn!("Offchain workers disabled, due to lack of offchain storage support in backend.");
				None
			},
			_ => None,
		};

		{
			// block notifications
			let txpool = Arc::downgrade(&transaction_pool);
			let wclient = Arc::downgrade(&client);
			let offchain = offchain_workers.as_ref().map(Arc::downgrade);
			let to_spawn_tx_ = to_spawn_tx.clone();
			let network_state_info: Arc<dyn NetworkStateInfo + Send + Sync> = network.clone();
			let is_validator = config.roles.is_authority();

			let events = client.import_notification_stream()
				.map(|v| Ok::<_, ()>(v)).compat()
				.for_each(move |notification| {
					let number = *notification.header.number();

					if let (Some(txpool), Some(client)) = (txpool.upgrade(), wclient.upgrade()) {
						Components::RuntimeServices::maintain_transaction_pool(
							&BlockId::hash(notification.hash),
							&*client,
							&*txpool,
						).map_err(|e| warn!("Pool error processing new block: {:?}", e))?;
					}

					if let (Some(txpool), Some(offchain)) = (txpool.upgrade(), offchain.as_ref().and_then(|o| o.upgrade())) {
						let future = Components::RuntimeServices::offchain_workers(
							&number,
							&offchain,
							&txpool,
							&network_state_info,
							is_validator,
						).map_err(|e| warn!("Offchain workers error processing new block: {:?}", e))?;
						let _ = to_spawn_tx_.unbounded_send(future);
					}

					Ok(())
				})
				.select(on_exit.clone())
				.then(|_| Ok(()));
			let _ = to_spawn_tx.unbounded_send(Box::new(events));
		}

		{
			// extrinsic notifications
			let network = Arc::downgrade(&network);
			let transaction_pool_ = transaction_pool.clone();
			let events = transaction_pool.import_notification_stream()
				.for_each(move |_| {
					if let Some(network) = network.upgrade() {
						network.trigger_repropagate();
					}
					let status = transaction_pool_.status();
					telemetry!(SUBSTRATE_INFO; "txpool.import";
						"ready" => status.ready,
						"future" => status.future
					);
					Ok(())
				})
				.select(on_exit.clone())
				.then(|_| Ok(()));

			let _ = to_spawn_tx.unbounded_send(Box::new(events));
		}

		// Periodically notify the telemetry.
		let transaction_pool_ = transaction_pool.clone();
		let client_ = client.clone();
		let mut sys = System::new();
		let self_pid = get_current_pid().ok();
		let (netstat_tx, netstat_rx) = mpsc::unbounded::<(NetworkStatus<ComponentBlock<Components>>, NetworkState)>();
		network_status_sinks.lock().push(netstat_tx);
		let tel_task = netstat_rx.for_each(move |(net_status, network_state)| {
			let info = client_.info();
			let best_number = info.chain.best_number.saturated_into::<u64>();
			let best_hash = info.chain.best_hash;
			let num_peers = net_status.num_connected_peers;
			let txpool_status = transaction_pool_.status();
			let finalized_number: u64 = info.chain.finalized_number.saturated_into::<u64>();
			let bandwidth_download = net_status.average_download_per_sec;
			let bandwidth_upload = net_status.average_upload_per_sec;

			#[allow(deprecated)]
			let backend = (*client_).backend();
			let used_state_cache_size = match backend.used_state_cache_size(){
				Some(size) => size,
				None => 0,
			};

			// get cpu usage and memory usage of this process
			let (cpu_usage, memory) = if let Some(self_pid) = self_pid {
				if sys.refresh_process(self_pid) {
					let proc = sys.get_process(self_pid)
						.expect("Above refresh_process succeeds, this should be Some(), qed");
					(proc.cpu_usage(), proc.memory())
				} else { (0.0, 0) }
			} else { (0.0, 0) };

			telemetry!(
				SUBSTRATE_INFO;
				"system.interval";
				"network_state" => network_state,
				"peers" => num_peers,
				"height" => best_number,
				"best" => ?best_hash,
				"txcount" => txpool_status.ready,
				"cpu" => cpu_usage,
				"memory" => memory,
				"finalized_height" => finalized_number,
				"finalized_hash" => ?info.chain.finalized_hash,
				"bandwidth_download" => bandwidth_download,
				"bandwidth_upload" => bandwidth_upload,
				"used_state_cache_size" => used_state_cache_size,
			);

			Ok(())
		}).select(on_exit.clone()).then(|_| Ok(()));
		let _ = to_spawn_tx.unbounded_send(Box::new(tel_task));

		// RPC
		let (system_rpc_tx, system_rpc_rx) = futures03::channel::mpsc::unbounded();
		let gen_handler = || {
			let system_info = rpc::apis::system::SystemInfo {
				chain_name: config.chain_spec.name().into(),
				impl_name: config.impl_name.into(),
				impl_version: config.impl_version.into(),
				properties: config.chain_spec.properties(),
			};
			Components::RuntimeServices::start_rpc(
				client.clone(),
				system_rpc_tx.clone(),
				system_info.clone(),
				Arc::new(SpawnTaskHandle { sender: to_spawn_tx.clone() }),
				transaction_pool.clone(),
				keystore.clone(),
			)
		};
		let rpc_handlers = gen_handler();
		let rpc = start_rpc_servers(&config, gen_handler)?;

		let _ = to_spawn_tx.unbounded_send(Box::new(build_network_future(
			network_mut,
			client.clone(),
			network_status_sinks.clone(),
			system_rpc_rx,
			has_bootnodes
		)
			.map_err(|_| ())
			.select(on_exit.clone())
			.then(|_| Ok(()))));

		let telemetry_connection_sinks: Arc<Mutex<Vec<mpsc::UnboundedSender<()>>>> = Default::default();

		// Telemetry
		let telemetry = config.telemetry_endpoints.clone().map(|endpoints| {
			let is_authority = config.roles.is_authority();
			let network_id = network.local_peer_id().to_base58();
			let name = config.name.clone();
			let impl_name = config.impl_name.to_owned();
			let version = version.clone();
			let chain_name = config.chain_spec.name().to_owned();
			let telemetry_connection_sinks_ = telemetry_connection_sinks.clone();
			let telemetry = tel::init_telemetry(tel::TelemetryConfig {
				endpoints,
				wasm_external_transport: config.telemetry_external_transport.take(),
			});
			let future = telemetry.clone()
				.map(|ev| Ok::<_, ()>(ev))
				.compat()
				.for_each(move |event| {
					// Safe-guard in case we add more events in the future.
					let tel::TelemetryEvent::Connected = event;

					telemetry!(SUBSTRATE_INFO; "system.connected";
						"name" => name.clone(),
						"implementation" => impl_name.clone(),
						"version" => version.clone(),
						"config" => "",
						"chain" => chain_name.clone(),
						"authority" => is_authority,
						"network_id" => network_id.clone()
					);

					telemetry_connection_sinks_.lock().retain(|sink| {
						sink.unbounded_send(()).is_ok()
					});
					Ok(())
				});
			let _ = to_spawn_tx.unbounded_send(Box::new(future
				.select(on_exit.clone())
				.then(|_| Ok(()))));
			telemetry
		});

		Ok(Service {
			client,
			network,
			network_status_sinks,
			select_chain,
			transaction_pool,
			on_exit,
			exit_signal: Some(exit_signal),
			essential_failed: Arc::new(AtomicBool::new(false)),
			to_spawn_tx,
			to_spawn_rx,
			to_poll: Vec::new(),
			config,
			rpc_handlers,
			_rpc: rpc,
			_telemetry: telemetry,
			_offchain_workers: offchain_workers,
			_telemetry_on_connect_sinks: telemetry_connection_sinks.clone(),
			keystore,
		})
	}

	/// Returns a reference to the config passed at initialization.
	pub fn config(&self) -> &FactoryFullConfiguration<Components::Factory> {
		&self.config
	}

	/// Returns a reference to the config passed at initialization.
	///
	/// > **Note**: This method is currently necessary because we extract some elements from the
	/// >			configuration at the end of the service initialization. It is intended to be
	/// >			removed.
	pub fn config_mut(&mut self) -> &mut FactoryFullConfiguration<Components::Factory> {
		&mut self.config
	}

	/// Get event stream for telemetry connection established events.
	pub fn telemetry_on_connect_stream(&self) -> TelemetryOnConnectNotifications {
		let (sink, stream) = mpsc::unbounded();
		self._telemetry_on_connect_sinks.lock().push(sink);
		stream
	}

	/// Return a shared instance of Telemetry (if enabled)
	pub fn telemetry(&self) -> Option<tel::Telemetry> {
		self._telemetry.as_ref().map(|t| t.clone())
	}

	/// Returns the keystore instance.
	pub fn keystore(&self) -> keystore::KeyStorePtr {
		self.keystore.clone()
	}

	/// Spawns a task in the background that runs the future passed as parameter.
	pub fn spawn_task(&self, task: impl Future<Item = (), Error = ()> + Send + 'static) {
		let _ = self.to_spawn_tx.unbounded_send(Box::new(task));
	}

	/// Spawns a task in the background that runs the future passed as
	/// parameter. The given task is considered essential, i.e. if it errors we
	/// trigger a service exit.
	pub fn spawn_essential_task(&self, task: impl Future<Item = (), Error = ()> + Send + 'static) {
		let essential_failed = self.essential_failed.clone();
		let essential_task = Box::new(task.map_err(move |_| {
			error!("Essential task failed. Shutting down service.");
			essential_failed.store(true, Ordering::Relaxed);
		}));

		let _ = self.to_spawn_tx.unbounded_send(essential_task);
	}

	/// Returns a handle for spawning tasks.
	pub fn spawn_task_handle(&self) -> SpawnTaskHandle {
		SpawnTaskHandle {
			sender: self.to_spawn_tx.clone(),
		}
	}

	/// Starts an RPC query.
	///
	/// The query is passed as a string and must be a JSON text similar to what an HTTP client
	/// would for example send.
	///
	/// Returns a `Future` that contains the optional response.
	///
	/// If the request subscribes you to events, the `Sender` in the `RpcSession` object is used to
	/// send back spontaneous events.
	pub fn rpc_query(&self, mem: &RpcSession, request: &str)
		-> impl Future<Item = Option<String>, Error = ()>
	{
		self.rpc_handlers.handle_request(request, mem.metadata.clone())
	}

	/// Get shared client instance.
	pub fn client(&self) -> Arc<ComponentClient<Components>> {
		self.client.clone()
	}

	/// Get clone of select chain.
	pub fn select_chain(&self) -> Option<<Components as components::Components>::SelectChain> {
		self.select_chain.clone()
	}

	/// Get shared network instance.
	pub fn network(&self) -> Arc<components::NetworkService<Components>> {
		self.network.clone()
	}

	/// Returns a receiver that periodically receives a status of the network.
	pub fn network_status(&self) -> mpsc::UnboundedReceiver<(NetworkStatus<ComponentBlock<Components>>, NetworkState)> {
		let (sink, stream) = mpsc::unbounded();
		self.network_status_sinks.lock().push(sink);
		stream
	}

	/// Get shared transaction pool instance.
	pub fn transaction_pool(&self) -> Arc<TransactionPool<Components::TransactionPoolApi>> {
		self.transaction_pool.clone()
	}

	/// Get a handle to a future that will resolve on exit.
	pub fn on_exit(&self) -> ::exit_future::Exit {
		self.on_exit.clone()
	}
}

impl<Components> Future for Service<Components> where Components: components::Components {
	type Item = ();
	type Error = Error;

	fn poll(&mut self) -> Poll<Self::Item, Self::Error> {
		if self.essential_failed.load(Ordering::Relaxed) {
			return Err(Error::Other("Essential task failed.".into()));
		}

		while let Ok(Async::Ready(Some(task_to_spawn))) = self.to_spawn_rx.poll() {
			let executor = tokio_executor::DefaultExecutor::current();
			if let Err(err) = executor.execute(task_to_spawn) {
				debug!(
					target: "service",
					"Failed to spawn background task: {:?}; falling back to manual polling",
					err
				);
				self.to_poll.push(err.into_future());
			}
		}

		// Polling all the `to_poll` futures.
		while let Some(pos) = self.to_poll.iter_mut().position(|t| t.poll().map(|t| t.is_ready()).unwrap_or(true)) {
			self.to_poll.remove(pos);
		}

		// The service future never ends.
		Ok(Async::NotReady)
	}
}

impl<Components> Executor<Box<dyn Future<Item = (), Error = ()> + Send>>
	for Service<Components> where Components: components::Components
{
	fn execute(
		&self,
		future: Box<dyn Future<Item = (), Error = ()> + Send>
	) -> Result<(), futures::future::ExecuteError<Box<dyn Future<Item = (), Error = ()> + Send>>> {
		if let Err(err) = self.to_spawn_tx.unbounded_send(future) {
			let kind = futures::future::ExecuteErrorKind::Shutdown;
			Err(futures::future::ExecuteError::new(kind, err.into_inner()))
		} else {
			Ok(())
		}
	}
}

/// Builds a never-ending future that continuously polls the network.
///
/// The `status_sink` contain a list of senders to send a periodic network status to.
fn build_network_future<
	B: BlockT,
	C: client::BlockchainEvents<B>,
	S: network::specialization::NetworkSpecialization<B>,
	H: network::ExHashT
> (
	mut network: network::NetworkWorker<B, S, H>,
	client: Arc<C>,
	status_sinks: Arc<Mutex<Vec<mpsc::UnboundedSender<(NetworkStatus<B>, NetworkState)>>>>,
	rpc_rx: futures03::channel::mpsc::UnboundedReceiver<rpc::apis::system::Request<B>>,
	should_have_peers: bool,
) -> impl Future<Item = (), Error = ()> {
	// Compatibility shim while we're transitionning to stable Futures.
	// See https://github.com/paritytech/substrate/issues/3099
	let mut rpc_rx = futures03::compat::Compat::new(rpc_rx.map(|v| Ok::<_, ()>(v)));

	// Interval at which we send status updates on the status stream.
	const STATUS_INTERVAL: Duration = Duration::from_millis(5000);
	let mut status_interval = tokio_timer::Interval::new_interval(STATUS_INTERVAL);

	let mut imported_blocks_stream = client.import_notification_stream().fuse()
		.map(|v| Ok::<_, ()>(v)).compat();
	let mut finality_notification_stream = client.finality_notification_stream().fuse()
		.map(|v| Ok::<_, ()>(v)).compat();

	futures::future::poll_fn(move || {
		let before_polling = Instant::now();

		// We poll `imported_blocks_stream`.
		while let Ok(Async::Ready(Some(notification))) = imported_blocks_stream.poll() {
			network.on_block_imported(notification.hash, notification.header);
		}

		// We poll `finality_notification_stream`, but we only take the last event.
		let mut last = None;
		while let Ok(Async::Ready(Some(item))) = finality_notification_stream.poll() {
			last = Some(item);
		}
		if let Some(notification) = last {
			network.on_block_finalized(notification.hash, notification.header);
		}

		// Poll the RPC requests and answer them.
		while let Ok(Async::Ready(Some(request))) = rpc_rx.poll() {
			match request {
				rpc::apis::system::Request::Health(sender) => {
					let _ = sender.send(rpc::apis::system::Health {
						peers: network.peers_debug_info().len(),
						is_syncing: network.service().is_major_syncing(),
						should_have_peers,
					});
				},
				rpc::apis::system::Request::Peers(sender) => {
					let _ = sender.send(network.peers_debug_info().into_iter().map(|(peer_id, p)|
						rpc::apis::system::PeerInfo {
							peer_id: peer_id.to_base58(),
							roles: format!("{:?}", p.roles),
							protocol_version: p.protocol_version,
							best_hash: p.best_hash,
							best_number: p.best_number,
						}
					).collect());
				}
				rpc::apis::system::Request::NetworkState(sender) => {
					let _ = sender.send(network.network_state());
				}
			};
		}

		// Interval report for the external API.
		while let Ok(Async::Ready(_)) = status_interval.poll() {
			let status = NetworkStatus {
				sync_state: network.sync_state(),
				best_seen_block: network.best_seen_block(),
				num_sync_peers: network.num_sync_peers(),
				num_connected_peers: network.num_connected_peers(),
				num_active_peers: network.num_active_peers(),
				average_download_per_sec: network.average_download_per_sec(),
				average_upload_per_sec: network.average_upload_per_sec(),
			};
			let state = network.network_state();

			status_sinks.lock().retain(|sink| sink.unbounded_send((status.clone(), state.clone())).is_ok());
		}

		// Main network polling.
		match network.poll() {
			Ok(Async::NotReady) => {}
			Err(err) => warn!(target: "service", "Error in network: {:?}", err),
			Ok(Async::Ready(())) => warn!(target: "service", "Network service finished"),
		}

		// Now some diagnostic for performances.
		let polling_dur = before_polling.elapsed();
		log!(
			target: "service",
			if polling_dur >= Duration::from_millis(50) { Level::Debug } else { Level::Trace },
			"Polling the network future took {:?}",
			polling_dur
		);

		Ok(Async::NotReady)
	})
}

/// Overview status of the network.
#[derive(Clone)]
pub struct NetworkStatus<B: BlockT> {
	/// Current global sync state.
	pub sync_state: network::SyncState,
	/// Target sync block number.
	pub best_seen_block: Option<NumberFor<B>>,
	/// Number of peers participating in syncing.
	pub num_sync_peers: u32,
	/// Total number of connected peers
	pub num_connected_peers: usize,
	/// Total number of active peers.
	pub num_active_peers: usize,
	/// Downloaded bytes per second averaged over the past few seconds.
	pub average_download_per_sec: u64,
	/// Uploaded bytes per second averaged over the past few seconds.
	pub average_upload_per_sec: u64,
}

impl<Components> Drop for Service<Components> where Components: components::Components {
	fn drop(&mut self) {
		debug!(target: "service", "Substrate service shutdown");
		if let Some(signal) = self.exit_signal.take() {
			signal.fire();
		}
	}
}

/// Starts RPC servers that run in their own thread, and returns an opaque object that keeps them alive.
#[cfg(not(target_os = "unknown"))]
fn start_rpc_servers<C, G, H: FnMut() -> rpc::RpcHandler>(
	config: &Configuration<C, G>,
	mut gen_handler: H
) -> Result<Box<dyn std::any::Any + Send + Sync>, error::Error> {
	fn maybe_start_server<T, F>(address: Option<SocketAddr>, mut start: F) -> Result<Option<T>, io::Error>
		where F: FnMut(&SocketAddr) -> Result<T, io::Error>,
	{
		Ok(match address {
			Some(mut address) => Some(start(&address)
				.or_else(|e| match e.kind() {
					io::ErrorKind::AddrInUse |
					io::ErrorKind::PermissionDenied => {
						warn!("Unable to bind server to {}. Trying random port.", address);
						address.set_port(0);
						start(&address)
					},
					_ => Err(e),
				})?),
			None => None,
		})
	}

	Ok(Box::new((
		maybe_start_server(
			config.rpc_http,
			|address| rpc::start_http(address, config.rpc_cors.as_ref(), gen_handler()),
		)?,
		maybe_start_server(
			config.rpc_ws,
			|address| rpc::start_ws(
				address,
				config.rpc_ws_max_connections,
				config.rpc_cors.as_ref(),
				gen_handler(),
			),
		)?.map(Mutex::new),
	)))
}

/// Starts RPC servers that run in their own thread, and returns an opaque object that keeps them alive.
#[cfg(target_os = "unknown")]
fn start_rpc_servers<C, G, H: FnMut() -> rpc::RpcHandler>(
	_: &Configuration<C, G>,
	_: H
) -> Result<Box<std::any::Any + Send + Sync>, error::Error> {
	Ok(Box::new(()))
}

/// An RPC session. Used to perform in-memory RPC queries (ie. RPC queries that don't go through
/// the HTTP or WebSockets server).
pub struct RpcSession {
	metadata: rpc::Metadata,
}

impl RpcSession {
	/// Creates an RPC session.
	///
	/// The `sender` is stored inside the `RpcSession` and is used to communicate spontaneous JSON
	/// messages.
	///
	/// The `RpcSession` must be kept alive in order to receive messages on the sender.
	pub fn new(sender: mpsc::Sender<String>) -> RpcSession {
		RpcSession {
			metadata: rpc::Metadata::new(sender),
		}
	}
}

/// Transaction pool adapter.
pub struct TransactionPoolAdapter<C, P> {
	imports_external_transactions: bool,
	pool: Arc<P>,
	client: Arc<C>,
}

/// Get transactions for propagation.
///
/// Function extracted to simplify the test and prevent creating `ServiceFactory`.
fn transactions_to_propagate<PoolApi, B, H, E>(pool: &TransactionPool<PoolApi>)
	-> Vec<(H, B::Extrinsic)>
where
	PoolApi: ChainApi<Block=B, Hash=H, Error=E>,
	B: BlockT,
	H: std::hash::Hash + Eq + sr_primitives::traits::Member + serde::Serialize,
	E: txpool::error::IntoPoolError + From<txpool::error::Error>,
{
	pool.ready()
		.filter(|t| t.is_propagateable())
		.map(|t| {
			let hash = t.hash.clone();
			let ex: B::Extrinsic = t.data.clone();
			(hash, ex)
		})
		.collect()
}

impl<B, H, C, PoolApi, E> network::TransactionPool<H, B> for
	TransactionPoolAdapter<C, TransactionPool<PoolApi>>
where
	C: network::ClientHandle<B> + Send + Sync,
	PoolApi: ChainApi<Block=B, Hash=H, Error=E>,
	B: BlockT,
	H: std::hash::Hash + Eq + sr_primitives::traits::Member + serde::Serialize,
	E: txpool::error::IntoPoolError + From<txpool::error::Error>,
{
	fn transactions(&self) -> Vec<(H, <B as BlockT>::Extrinsic)> {
		transactions_to_propagate(&self.pool)
	}

	fn import(&self, transaction: &<B as BlockT>::Extrinsic) -> Option<H> {
		if !self.imports_external_transactions {
			debug!("Transaction rejected");
			return None;
		}

		let encoded = transaction.encode();
		match Decode::decode(&mut &encoded[..]) {
			Ok(uxt) => {
				let best_block_id = BlockId::hash(self.client.info().chain.best_hash);
				match self.pool.submit_one(&best_block_id, uxt) {
					Ok(hash) => Some(hash),
					Err(e) => match e.into_pool_error() {
						Ok(txpool::error::Error::AlreadyImported(hash)) => {
							hash.downcast::<H>().ok()
								.map(|x| x.as_ref().clone())
						},
						Ok(e) => {
							debug!("Error adding transaction to the pool: {:?}", e);
							None
						},
						Err(e) => {
							debug!("Error converting pool error: {:?}", e);
							None
						},
					}
				}
			}
			Err(e) => {
				debug!("Error decoding transaction {}", e);
				None
			}
		}
	}

	fn on_broadcasted(&self, propagations: HashMap<H, Vec<String>>) {
		self.pool.on_broadcasted(propagations)
	}
}

/// Constructs a service factory with the given name that implements the `ServiceFactory` trait.
/// The required parameters are required to be given in the exact order. Some parameters are followed
/// by `{}` blocks. These blocks are required and used to initialize the given parameter.
/// In these block it is required to write a closure that takes the same number of arguments,
/// the corresponding function in the `ServiceFactory` trait provides.
///
/// # Example
///
/// ```
/// # use substrate_service::{
/// # 	construct_service_factory, Service, FullBackend, FullExecutor, LightBackend, LightExecutor,
/// # 	FullComponents, LightComponents, FactoryFullConfiguration, FullClient
/// # };
/// # use transaction_pool::{self, txpool::{Pool as TransactionPool}};
/// # use network::{config::DummyFinalityProofRequestBuilder, construct_simple_protocol};
/// # use client::{self, LongestChain};
/// # use consensus_common::import_queue::{BasicQueue, Verifier};
/// # use consensus_common::{BlockOrigin, BlockImportParams, well_known_cache_keys::Id as CacheKeyId};
/// # use node_runtime::{GenesisConfig, RuntimeApi};
/// # use std::sync::Arc;
/// # use node_primitives::Block;
/// # use babe_primitives::AuthorityPair as BabePair;
/// # use grandpa_primitives::AuthorityPair as GrandpaPair;
/// # use sr_primitives::Justification;
/// # use sr_primitives::traits::Block as BlockT;
/// # use grandpa;
/// # construct_simple_protocol! {
/// # 	pub struct NodeProtocol where Block = Block { }
/// # }
/// # struct MyVerifier;
/// # impl<B: BlockT> Verifier<B> for MyVerifier {
/// # 	fn verify(
/// # 		&mut self,
/// # 		origin: BlockOrigin,
/// # 		header: B::Header,
/// # 		justification: Option<Justification>,
/// # 		body: Option<Vec<B::Extrinsic>>,
/// # 	) -> Result<(BlockImportParams<B>, Option<Vec<(CacheKeyId, Vec<u8>)>>), String> {
/// # 		unimplemented!();
/// # 	}
/// # }
/// type FullChainApi<T> = transaction_pool::ChainApi<
/// 	client::Client<FullBackend<T>, FullExecutor<T>, Block, RuntimeApi>, Block>;
/// type LightChainApi<T> = transaction_pool::ChainApi<
/// 	client::Client<LightBackend<T>, LightExecutor<T>, Block, RuntimeApi>, Block>;
///
/// construct_service_factory! {
/// 	struct Factory {
/// 		// Declare the block type
/// 		Block = Block,
/// 		RuntimeApi = RuntimeApi,
/// 		// Declare the network protocol and give an initializer.
/// 		NetworkProtocol = NodeProtocol { |config| Ok(NodeProtocol::new()) },
/// 		RuntimeDispatch = node_executor::Executor,
/// 		FullTransactionPoolApi = FullChainApi<Self>
/// 			{ |config, client| Ok(TransactionPool::new(config, transaction_pool::ChainApi::new(client))) },
/// 		LightTransactionPoolApi = LightChainApi<Self>
/// 			{ |config, client| Ok(TransactionPool::new(config, transaction_pool::ChainApi::new(client))) },
/// 		Genesis = GenesisConfig,
/// 		Configuration = (),
/// 		FullService = FullComponents<Self>
/// 			{ |config| <FullComponents<Factory>>::new(config) },
/// 		// Setup as Consensus Authority (if the role and key are given)
/// 		AuthoritySetup = {
/// 			|service: Self::FullService| {
/// 				Ok(service)
/// 			}},
/// 		LightService = LightComponents<Self>
/// 			{ |config| <LightComponents<Factory>>::new(config) },
/// 		FullImportQueue = BasicQueue<Block>
/// 			{ |_, client, _| Ok(BasicQueue::new(MyVerifier, Box::new(client), None, None)) },
/// 		LightImportQueue = BasicQueue<Block>
/// 			{ |_, client| {
/// 				let fprb = Box::new(DummyFinalityProofRequestBuilder::default()) as Box<_>;
/// 				Ok((BasicQueue::new(MyVerifier, Box::new(client), None, None), fprb))
/// 			}},
/// 		SelectChain = LongestChain<FullBackend<Self>, Self::Block>
/// 			{ |config: &FactoryFullConfiguration<Self>, client: Arc<FullClient<Self>>| {
/// 				#[allow(deprecated)]
/// 				Ok(LongestChain::new(client.backend().clone()))
/// 			}},
/// 		FinalityProofProvider = { |client: Arc<FullClient<Self>>| {
/// 				Ok(Some(Arc::new(grandpa::FinalityProofProvider::new(client.clone(), client)) as _))
/// 			}},
/// 	}
/// }
/// ```
#[macro_export]
macro_rules! construct_service_factory {
	(
		$(#[$attr:meta])*
		struct $name:ident {
			Block = $block:ty,
			RuntimeApi = $runtime_api:ty,
			NetworkProtocol = $protocol:ty { $( $protocol_init:tt )* },
			RuntimeDispatch = $dispatch:ty,
			FullTransactionPoolApi = $full_transaction:ty { $( $full_transaction_init:tt )* },
			LightTransactionPoolApi = $light_transaction:ty { $( $light_transaction_init:tt )* },
			Genesis = $genesis:ty,
			Configuration = $config:ty,
			FullService = $full_service:ty { $( $full_service_init:tt )* },
			AuthoritySetup = { $( $authority_setup:tt )* },
			LightService = $light_service:ty { $( $light_service_init:tt )* },
			FullImportQueue = $full_import_queue:ty
				{ $( $full_import_queue_init:tt )* },
			LightImportQueue = $light_import_queue:ty
				{ $( $light_import_queue_init:tt )* },
			SelectChain = $select_chain:ty
				{ $( $select_chain_init:tt )* },
			FinalityProofProvider = { $( $finality_proof_provider_init:tt )* },
		}
	) => {
		$( #[$attr] )*
		pub struct $name {}

		#[allow(unused_variables)]
		impl $crate::ServiceFactory for $name {
			type Block = $block;
			type RuntimeApi = $runtime_api;
			type NetworkProtocol = $protocol;
			type RuntimeDispatch = $dispatch;
			type FullTransactionPoolApi = $full_transaction;
			type LightTransactionPoolApi = $light_transaction;
			type Genesis = $genesis;
			type Configuration = $config;
			type FullService = $full_service;
			type LightService = $light_service;
			type FullImportQueue = $full_import_queue;
			type LightImportQueue = $light_import_queue;
			type SelectChain = $select_chain;

			fn build_full_transaction_pool(
				config: $crate::TransactionPoolOptions,
				client: $crate::Arc<$crate::FullClient<Self>>
			) -> $crate::Result<$crate::TransactionPool<Self::FullTransactionPoolApi>, $crate::Error>
			{
				( $( $full_transaction_init )* ) (config, client)
			}

			fn build_light_transaction_pool(
				config: $crate::TransactionPoolOptions,
				client: $crate::Arc<$crate::LightClient<Self>>
			) -> $crate::Result<$crate::TransactionPool<Self::LightTransactionPoolApi>, $crate::Error>
			{
				( $( $light_transaction_init )* ) (config, client)
			}

			fn build_network_protocol(config: &$crate::FactoryFullConfiguration<Self>)
				-> $crate::Result<Self::NetworkProtocol, $crate::Error>
			{
				( $( $protocol_init )* ) (config)
			}

			fn build_select_chain(
				config: &mut $crate::FactoryFullConfiguration<Self>,
				client: Arc<$crate::FullClient<Self>>
			) -> $crate::Result<Self::SelectChain, $crate::Error> {
				( $( $select_chain_init )* ) (config, client)
			}

			fn build_full_import_queue(
				config: &mut $crate::FactoryFullConfiguration<Self>,
				client: $crate::Arc<$crate::FullClient<Self>>,
				select_chain: Self::SelectChain
			) -> $crate::Result<Self::FullImportQueue, $crate::Error> {
				( $( $full_import_queue_init )* ) (config, client, select_chain)
			}

			fn build_light_import_queue(
				config: &mut FactoryFullConfiguration<Self>,
				client: Arc<$crate::LightClient<Self>>,
			) -> Result<(Self::LightImportQueue, $crate::BoxFinalityProofRequestBuilder<$block>), $crate::Error> {
				( $( $light_import_queue_init )* ) (config, client)
			}

			fn build_finality_proof_provider(
				client: Arc<$crate::FullClient<Self>>
			) -> Result<Option<Arc<$crate::FinalityProofProvider<Self::Block>>>, $crate::Error> {
				( $( $finality_proof_provider_init )* ) (client)
			}

			fn new_light(
				config: $crate::FactoryFullConfiguration<Self>
			) -> $crate::Result<Self::LightService, $crate::Error>
			{
				( $( $light_service_init )* ) (config)
			}

			fn new_full(
				config: $crate::FactoryFullConfiguration<Self>
			) -> Result<Self::FullService, $crate::Error>
			{
				( $( $full_service_init )* ) (config).and_then(|service| {
					($( $authority_setup )*)(service)
				})
			}
		}
	}
}

#[cfg(test)]
mod tests {
	use super::*;
	use consensus_common::SelectChain;
	use sr_primitives::traits::BlindCheckable;
	use substrate_test_runtime_client::{prelude::*, runtime::{Extrinsic, Transfer}};

	#[test]
	fn should_not_propagate_transactions_that_are_marked_as_such() {
		// given
		let (client, longest_chain) = TestClientBuilder::new().build_with_longest_chain();
		let client = Arc::new(client);
		let pool = Arc::new(TransactionPool::new(
			Default::default(),
			transaction_pool::ChainApi::new(client.clone())
		));
		let best = longest_chain.best_chain().unwrap();
		let transaction = Transfer {
			amount: 5,
			nonce: 0,
			from: AccountKeyring::Alice.into(),
			to: Default::default(),
		}.into_signed_tx();
		pool.submit_one(&BlockId::hash(best.hash()), transaction.clone()).unwrap();
		pool.submit_one(&BlockId::hash(best.hash()), Extrinsic::IncludeData(vec![1])).unwrap();
		assert_eq!(pool.status().ready, 2);

		// when
		let transactions = transactions_to_propagate(&pool);

		// then
		assert_eq!(transactions.len(), 1);
		assert!(transactions[0].1.clone().check().is_ok());
		// this should not panic
		let _ = transactions[0].1.transfer();
	}
}<|MERGE_RESOLUTION|>--- conflicted
+++ resolved
@@ -160,11 +160,7 @@
 	pub fn new(
 		mut config: FactoryFullConfiguration<Components::Factory>,
 	) -> Result<Self, error::Error> {
-<<<<<<< HEAD
-		let (exit_signal, on_exit) = ::exit_future::signal();
-=======
-		let (signal, exit) = exit_future::signal();
->>>>>>> 6e42ab22
+		let (exit_signal, on_exit) = exit_future::signal();
 
 		// List of asynchronous tasks to spawn. We collect them, then spawn them all at once.
 		let (to_spawn_tx, to_spawn_rx) =
