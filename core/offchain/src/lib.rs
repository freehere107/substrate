--- conflicted
+++ resolved
@@ -197,11 +197,7 @@
 mod tests {
 	use super::*;
 	use futures::Future;
-<<<<<<< HEAD
-	use primitives::{ed25519, sr25519, crypto::{TypedKey, Pair}};
-=======
 	use primitives::{ed25519, sr25519};
->>>>>>> 713ba033
 	use network::{Multiaddr, PeerId};
 
 	struct MockNetworkStateInfo();
