--- conflicted
+++ resolved
@@ -19,12 +19,7 @@
 [dev-dependencies]
 node-testing = { path = "../testing" }
 test-client = { package = "substrate-test-client", path = "../../core/test-client" }
-<<<<<<< HEAD
-runtime_primitives = { package = "sr-primitives", path = "../../core/sr-primitives" }
-=======
-keyring = { package = "substrate-keyring", path = "../../core/keyring" }
 sr-primitives = { path = "../../core/sr-primitives" }
->>>>>>> d60cdba5
 runtime_support = { package = "srml-support", path = "../../srml/support" }
 balances = { package = "srml-balances", path = "../../srml/balances" }
 session = { package = "srml-session", path = "../../srml/session" }
