--- conflicted
+++ resolved
@@ -31,13 +31,8 @@
 use node_runtime::{GenesisConfig, RuntimeApi};
 use substrate_service::{
 	FactoryFullConfiguration, LightComponents, FullComponents, FullBackend,
-<<<<<<< HEAD
-	FullClient, LightClient, LightBackend, FullExecutor, LightExecutor, TaskExecutor,
+	FullClient, LightClient, LightBackend, FullExecutor, LightExecutor,
 	FullComponentsSetupState, LightComponentsSetupState, error::{Error as ServiceError},
-=======
-	FullClient, LightClient, LightBackend, FullExecutor, LightExecutor,
-	error::{Error as ServiceError},
->>>>>>> f7489f0e
 };
 use transaction_pool::{self, txpool::{Pool as TransactionPool}};
 use inherents::InherentDataProviders;
@@ -85,13 +80,8 @@
 			{ |config: FactoryFullConfiguration<Self>|
 				FullComponents::<Factory>::new(config) },
 		AuthoritySetup = {
-<<<<<<< HEAD
-			|service: Self::FullService, mut state: FullComponentsSetupState<Self>, executor: TaskExecutor, local_key: Option<Arc<ed25519::Pair>>| {
-				let (block_import, link_half) = state.custom.grandpa_import_setup.take()
-=======
-			|mut service: Self::FullService| {
-				let (block_import, link_half) = service.config.custom.grandpa_import_setup.take()
->>>>>>> f7489f0e
+			|mut service: Self::FullService, mut state: FullComponentsSetupState<Self>| {
+				let (block_import, link_half) = state.config.custom.grandpa_import_setup.take()
 					.expect("Link Half and Block Import are present for Full Services or setup failed before. qed");
 
 				if let Some(aura_key) = service.authority_key::<AuraPair>() {
@@ -121,11 +111,7 @@
 					service.spawn_task(Box::new(select));
 				}
 
-<<<<<<< HEAD
-				let local_key = if state.config.disable_grandpa {
-=======
-				let grandpa_key = if service.config.disable_grandpa {
->>>>>>> f7489f0e
+				let grandpa_key = if state.config.disable_grandpa {
 					None
 				} else {
 					service.authority_key::<grandpa_primitives::AuthorityPair>()
@@ -208,13 +194,8 @@
 					None,
 					Some(Box::new(finality_proof_import)),
 					client,
-<<<<<<< HEAD
 					state.custom.inherent_data_providers.clone(),
-				).map_err(Into::into)
-=======
-					config.custom.inherent_data_providers.clone(),
 				).map(|q| (q, finality_proof_request_builder)).map_err(Into::into)
->>>>>>> f7489f0e
 			}},
 		SelectChain = LongestChain<FullBackend<Self>, Self::Block>
 			{ |state: &FullComponentsSetupState<Self>, client: Arc<FullClient<Self>>| {
@@ -311,20 +292,13 @@
 
 		let alice = Arc::new(AuthorityKeyring::Alice.pair());
 		let mut slot_num = 1u64;
-<<<<<<< HEAD
-		let block_factory = |service: &<Factory as ServiceFactory>::FullService| {
-			let mut inherent_data = state.custom.inherent_data_providers
-				.create_inherent_data().unwrap();
-=======
 		let block_factory = |service: &SyncService<<Factory as ServiceFactory>::FullService>| {
 			let service = service.get();
-			let mut inherent_data = service
-				.config
+			let mut inherent_data = state
 				.custom
 				.inherent_data_providers
 				.create_inherent_data()
 				.expect("Creates inherent data.");
->>>>>>> f7489f0e
 			inherent_data.replace_data(finality_tracker::INHERENT_IDENTIFIER, &1u64);
 			inherent_data.replace_data(timestamp::INHERENT_IDENTIFIER, &(slot_num * SECS_PER_BLOCK));
 
