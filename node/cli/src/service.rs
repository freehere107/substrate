--- conflicted
+++ resolved
@@ -161,7 +161,6 @@
 		LightService = LightComponents<Self>
 			{ |config| <LightComponents<Factory>>::new(config) },
 		FullImportQueue = AuraImportQueue<Self::Block>
-<<<<<<< HEAD
 			{ 	|
 					config: &mut FactoryFullConfiguration<Self>,
 					client: Arc<FullClient<Self>>,
@@ -174,16 +173,14 @@
 						grandpa::block_import::<_, _, _, RuntimeApi, FullClient<Self>, _, _, _>(
 							client.clone(), client.clone(), select_chain, transaction_pool.clone()
 						)?;
-					let block_import = Arc::new(block_import);
 					let justification_import = block_import.clone();
 
 					config.custom.grandpa_import_setup = Some((block_import.clone(), link_half));
 
 					import_queue::<_, _, AuraPair, TransactionPool<Self::FullTransactionPoolApi>>(
 						slot_duration,
-						block_import,
-						Some(justification_import),
-						None,
+						Box::new(block_import),
+						Some(Box::new(justification_import)),
 						None,
 						client,
 						transaction_pool,
@@ -191,27 +188,6 @@
 					).map_err(Into::into)
 				}
 			},
-=======
-			{ |config: &mut FactoryFullConfiguration<Self> , client: Arc<FullClient<Self>>, select_chain: Self::SelectChain| {
-				let slot_duration = SlotDuration::get_or_compute(&*client)?;
-				let (block_import, link_half) =
-					grandpa::block_import::<_, _, _, RuntimeApi, FullClient<Self>, _>(
-						client.clone(), client.clone(), select_chain
-					)?;
-				let justification_import = block_import.clone();
-
-				config.custom.grandpa_import_setup = Some((block_import.clone(), link_half));
-
-				import_queue::<_, _, AuraPair>(
-					slot_duration,
-					Box::new(block_import),
-					Some(Box::new(justification_import)),
-					None,
-					client,
-					config.custom.inherent_data_providers.clone(),
-				).map_err(Into::into)
-			}},
->>>>>>> f923ae2a
 		LightImportQueue = AuraImportQueue<Self::Block>
 			{ |config: &FactoryFullConfiguration<Self>, client: Arc<LightClient<Self>>| {
 				#[allow(deprecated)]
