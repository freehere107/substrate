--- conflicted
+++ resolved
@@ -22,29 +22,17 @@
 
 use rstd::prelude::*;
 use support::{
-<<<<<<< HEAD
 	construct_runtime, parameter_types,
 	traits::{SplitTwoWays, Currency, OnUnbalanced, KeyOwnerProofSystem}
-=======
-	construct_runtime, parameter_types, traits::{SplitTwoWays, Currency}
->>>>>>> f9e5a374
 };
 use substrate_primitives::u32_trait::{_1, _2, _3, _4};
 use parity_codec::{Encode, Decode};
 use node_primitives::{
-<<<<<<< HEAD
-	AccountId, AccountIndex, AuraId, Balance, BlockNumber, Hash, Index, Moment, Signature,
-};
-use grandpa::fg_primitives::{
-	self, ScheduledChange, AuthoritySignature, AuthorityId, GrandpaEquivocation, Challenge,
-};
-=======
 	AccountId, AccountIndex, Balance, BlockNumber, Hash, Index,
 	Moment, Signature,
 };
 use babe::{AuthorityId as BabeId};
 use grandpa::fg_primitives::{self, ScheduledChange};
->>>>>>> f9e5a374
 use client::{
 	block_builder::api::{self as block_builder_api, InherentData, CheckInherentsResult},
 	transaction_builder::{self as transaction_builder_api},
@@ -120,20 +108,6 @@
 
 type NegativeImbalance = <Balances as Currency<AccountId>>::NegativeImbalance;
 
-<<<<<<< HEAD
-pub struct Author;
-
-type AuraEquivocation<Block> =
-	AuraEquivocationProof<<Block as BlockT>::Header, AuthoritySignature, AuthorityId, Proof>;
-
-impl OnUnbalanced<NegativeImbalance> for Author {
-	fn on_unbalanced(amount: NegativeImbalance) {
-		Balances::resolve_creating(&Authorship::author(), amount);
-	}
-}
-
-=======
->>>>>>> f9e5a374
 pub type DealWithFees = SplitTwoWays<
 	Balance,
 	NegativeImbalance,
@@ -165,27 +139,12 @@
 	type AvailableBlockRatio = AvailableBlockRatio;
 }
 
-<<<<<<< HEAD
-impl aura::Trait for Runtime {
-	type HandleReport = aura::StakingSlasher<Runtime>;
-	type AuthorityId = AuraId;
-	type Signature = AuthoritySignature;
-	type KeyOwnerSystem = Historical;
-	type Proof = Proof;
-	type Equivocation = AuraEquivocationProof<
-		Self::Header,
-		Self::Signature,
-		Self::AuthorityId,
-		Self::Proof
-	>;
-=======
 parameter_types! {
 	pub const EpochDuration: u64 = 10 * MINUTES;
 }
 
 impl babe::Trait for Runtime {
 	type EpochDuration = EpochDuration;
->>>>>>> f9e5a374
 }
 
 impl indices::Trait for Runtime {
@@ -611,20 +570,6 @@
 		}
 	}
 
-<<<<<<< HEAD
-	impl consensus_aura::AuraApi<
-		Block,
-		AuraId,
-		AuthoritySignature,
-		AuraEquivocation<Block>,
-	> for Runtime {
-		fn slot_duration() -> u64 {
-			Aura::slot_duration()
-		}
-
-		fn authorities() -> Vec<AuraId> {
-			Aura::authorities()
-=======
 	impl babe_primitives::BabeApi<Block> for Runtime {
 		fn startup_data() -> babe_primitives::BabeConfiguration {
 			babe_primitives::BabeConfiguration {
@@ -642,7 +587,6 @@
 				randomness: Babe::randomness(),
 				duration: EpochDuration::get(),
 			}
->>>>>>> f9e5a374
 		}
 
 		fn construct_equivocation_report_call(
